--- conflicted
+++ resolved
@@ -16,10 +16,7 @@
 import { Eye, EyeOff } from "lucide-react";
 import { useApp } from "@/context/AppContext";
 import { users } from "@/data/users";
-<<<<<<< HEAD
-
-=======
->>>>>>> 263d88c6
+
 
 const SignupPage = () => {
   const navigate = useNavigate();
@@ -173,10 +170,7 @@
                 </button>
               </div>
             </div>
-<<<<<<< HEAD
-=======
-
->>>>>>> 263d88c6
+
             <div className="flex items-center space-x-2">
               <Checkbox
                 id="terms"
