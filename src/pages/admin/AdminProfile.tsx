import { useEffect, useState } from "react";
import { useNavigate } from "react-router-dom";
import { useApp } from "@/context/AppContext";
import {
  User,
  Mail,
  Phone,
  Calendar,
  Shield,
  Edit,
  FileText,
  Save,
} from "lucide-react";
import { Button } from "@/components/ui/button";
import {
  Card,
  CardContent,
  CardDescription,
  CardHeader,
  CardTitle,
} from "@/components/ui/card";
import { Input } from "@/components/ui/input";
import { Label } from "@/components/ui/label";
import { useToast } from "@/components/ui/use-toast";
import AdminDashboard from "./AdminDashboard";

const AdminProfile = () => {
  const { user, updateUser } = useApp();
  const navigate = useNavigate();
  const { toast } = useToast();

  const [isEditing, setIsEditing] = useState(false);
  const [formData, setFormData] = useState({
    name: "",
    email: "",
    phone: "",
    role: "admin",
    joined: "April 15, 2023",
    lastActive: "Today, 9:32 AM",
  });

  // Redirect if user is not admin
  useEffect(() => {
    if (user && user.role !== "admin") {
      navigate("/login");
    }
  }, [user, navigate]);

  // Sync user data to form
  useEffect(() => {
    if (user) {
      setFormData({
        name: user.name || "",
        email: user.email || "",
        phone: user.phone || "",
        role: user.role || "admin",
        joined: "April 15, 2023",
        lastActive: "Today, 9:32 AM",
      });
    }
  }, [user]);

  const handleChange = (e: React.ChangeEvent<HTMLInputElement>) => {
    const { name, value } = e.target;
    setFormData((prev) => ({
      ...prev,
      [name]: value,
    }));
  };

  const handleSave = () => {
    updateUser({
      ...user,
      name: formData.name,
      email: formData.email,
      phone: formData.phone,
    });

    toast({
      title: "Profile updated",
      description: "Your profile has been updated successfully",
    });

    setIsEditing(false);
  };

  if (!user) return <div className="p-6">Loading...</div>;

  return (
    <AdminDashboard>
      <div className="p-6">
        <div className="flex justify-between items-center mb-6">
          <h1 className="text-2xl font-semibold flex items-center">
            <User className="mr-2" /> Admin Profile
          </h1>
          {!isEditing ? (
            <Button onClick={() => setIsEditing(true)}>
              <Edit size={18} className="mr-2" /> Edit Profile
            </Button>
          ) : (
            <Button onClick={handleSave}>
              <Save size={18} className="mr-2" /> Save Changes
            </Button>
          )}
        </div>

        <div className="grid grid-cols-1 md:grid-cols-3 gap-6">
          {/* Profile Details */}
          <Card className="md:col-span-2">
            <CardHeader>
              <CardTitle>Profile Details</CardTitle>
              <CardDescription>Your personal information</CardDescription>
            </CardHeader>
            <CardContent>
              <div className="space-y-6">
                <div className="grid grid-cols-1 md:grid-cols-2 gap-6">
                  {/* Full Name */}
                  <div className="space-y-2">
                    <Label htmlFor="name">Full Name</Label>
                    {isEditing ? (
                      <Input
                        id="name"
                        name="name"
                        value={formData.name}
                        onChange={handleChange}
                      />
                    ) : (
                      <div className="flex items-center">
                        <User className="mr-2 text-gray-500" size={18} />
                        <span>{formData.name}</span>
                      </div>
                    )}
                  </div>

                  {/* Email */}
                  <div className="space-y-2">
                    <Label htmlFor="email">Email Address</Label>
                    {isEditing ? (
                      <Input
                        id="email"
                        name="email"
                        value={formData.email}
                        onChange={handleChange}
                      />
                    ) : (
                      <div className="flex items-center">
                        <Mail className="mr-2 text-gray-500" size={18} />
                        <span>{formData.email}</span>
                      </div>
                    )}
                  </div>

                  {/* Phone */}
                  <div className="space-y-2">
                    <Label htmlFor="phone">Phone Number</Label>
                    {isEditing ? (
                      <Input
                        id="phone"
                        name="phone"
                        value={formData.phone}
                        onChange={handleChange}
                      />
                    ) : (
                      <div className="flex items-center">
                        <Phone className="mr-2 text-gray-500" size={18} />
                        <span>{formData.phone || "Not provided"}</span>
                      </div>
                    )}
                  </div>

                  {/* Role */}
                  <div className="space-y-2">
                    <Label>Role</Label>
                    <div className="flex items-center">
                      <Shield className="mr-2 text-gray-500" size={18} />
                      <span className="capitalize">{formData.role}</span>
                    </div>
                  </div>

                  {/* Joined */}
                  <div className="space-y-2">
                    <Label>Joined Date</Label>
                    <div className="flex items-center">
                      <Calendar className="mr-2 text-gray-500" size={18} />
                      <span>{formData.joined}</span>
                    </div>
                  </div>

                  {/* Last Active */}
                  <div className="space-y-2">
                    <Label>Last Active</Label>
                    <div className="flex items-center">
                      <Calendar className="mr-2 text-gray-500" size={18} />
                      <span>{formData.lastActive}</span>
                    </div>
                  </div>
                </div>

                {isEditing && (
                  <div className="flex justify-end">
                    <Button
                      variant="outline"
                      className="mr-2"
                      onClick={() => setIsEditing(false)}
                    >
                      Cancel
                    </Button>
                    <Button onClick={handleSave}>Save Changes</Button>
                  </div>
                )}
              </div>
            </CardContent>
          </Card>

          {/* Profile Image */}
          <Card>
            <CardHeader>
              <CardTitle>Profile Image</CardTitle>
              <CardDescription>Your avatar and verification status</CardDescription>
            </CardHeader>
            <CardContent className="flex flex-col items-center">
              <div className="w-32 h-32 rounded-full overflow-hidden mb-4 bg-gray-200 flex items-center justify-center">
                {user?.profilePic ? (
                  <img
                    src={user.profilePic}
                    alt={user.name}
                    className="w-full h-full object-cover"
                  />
                ) : (
                  <User size={48} className="text-gray-400" />
                )}
              </div>

              <div className="text-center">
                <h3 className="font-medium text-lg">{user.name}</h3>
                <p className="text-gray-500">{user.email}</p>
                <div className="flex justify-center items-center mt-2">
                  <Shield className="text-green-500 mr-1" size={16} />
                  <span className="text-sm text-green-500">Admin Account</span>
                </div>
              </div>

              {isEditing && (
                <Button variant="outline" className="mt-4 w-full">
                  Upload New Image
                </Button>
              )}
            </CardContent>
          </Card>

          {/* Recent Activity */}
<<<<<<< HEAD
          <Card className="md:col-span-3">
            <CardHeader>
              <CardTitle>Recent Activity</CardTitle>
              <CardDescription>Your recent actions in the admin panel</CardDescription>
            </CardHeader>
            <CardContent>
              <div className="space-y-4">
                {[
                  { action: "Updated product listing", item: "Dell XPS 13", time: "Today, 9:32 AM" },
                  { action: "Approved user KYC", item: "Jane Smith", time: "Yesterday, 4:15 PM" },
                  { action: "Created new coupon", item: "SUMMER25", time: "Apr 16, 2024, 11:20 AM" },
                  { action: "Marked order as complete", item: "Order #1234", time: "Apr 15, 2024, 2:45 PM" },
                  { action: "Added new product", item: "HP Spectre x360", time: "Apr 14, 2024, 10:30 AM" },
                ].map((activity, index) => (
                  <div
                    key={index}
                    className="flex items-start pb-4 border-b last:border-0 last:pb-0"
                  >
                    <div className="p-2 rounded-full bg-primary/10 mr-4">
                      <FileText size={18} className="text-primary" />
                    </div>
                    <div className="flex-1">
                      <div className="flex justify-between">
                        <p className="font-medium">{activity.action}</p>
                        <span className="text-sm text-gray-500">
                          {activity.time}
                        </span>
                      </div>
                      <p className="text-sm text-gray-500">{activity.item}</p>
                    </div>
                  </div>
                ))}
              </div>
            </CardContent>
          </Card>
=======
         
>>>>>>> 832a12e1
        </div>
      </div>
    </AdminDashboard>
  );
};

export default AdminProfile;<|MERGE_RESOLUTION|>--- conflicted
+++ resolved
@@ -249,7 +249,7 @@
           </Card>
 
           {/* Recent Activity */}
-<<<<<<< HEAD
+
           <Card className="md:col-span-3">
             <CardHeader>
               <CardTitle>Recent Activity</CardTitle>
@@ -285,9 +285,7 @@
               </div>
             </CardContent>
           </Card>
-=======
-         
->>>>>>> 832a12e1
+
         </div>
       </div>
     </AdminDashboard>
