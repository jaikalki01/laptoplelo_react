// AdminDashboard.tsx
import { useState, ReactNode, useEffect } from "react";
import { Link, useNavigate } from "react-router-dom";
import { useApp } from "@/context/AppContext";
import {
  Users,
  Package,
  Percent,
  ShoppingCart,
  Clock,
  FileText,
  BarChart2,
  User,
  Settings,
  PhoneCall,
  Home,
  LogOut,
  Cpu
} from "lucide-react";
import { BASE_URL } from "@/routes";

interface AdminDashboardProps {
  children?: ReactNode;
}

const AdminDashboard = ({ children }: AdminDashboardProps) => {
  const { user, logout } = useApp();
  const navigate = useNavigate();
  const [isSidebarOpen, setIsSidebarOpen] = useState(true);

  if (!user || user.role !== 'admin') {
    navigate('/login');
    return null;
  }

  const toggleSidebar = () => setIsSidebarOpen(!isSidebarOpen);
  const handleLogout = () => {
    logout();
    navigate('/login');
  };

  const menuItems = [
    { name: "Dashboard", icon: <Home size={20} />, path: "/admin" },
    { name: "User Management", icon: <Users size={20} />, path: "/admin/users" },
    { name: "Product Management", icon: <Package size={20} />, path: "/admin/products" },
    { name: "Coupon Management", icon: <Percent size={20} />, path: "/admin/coupons" },
    { name: "Sales Transactions", icon: <ShoppingCart size={20} />, path: "/admin/transactions" },
    { name: "Rental Management", icon: <Clock size={20} />, path: "/admin/rentals" },
<<<<<<< HEAD
    { name: "Orders", icon: <Package size={20} />, path: "/admin/orders" },
=======
    { name: "Build PC", icon: <Cpu size={20} />, path: "/admin/buildpc" },
>>>>>>> c6295f2d
    { name: "Reports", icon: <FileText size={20} />, path: "/admin/reports" },
    // { name: "Analytics", icon: <BarChart2 size={20} />, path: "/admin/analytics" },
    { name: "Profile", icon: <User size={20} />, path: "/admin/profile" },
    { name: "Settings", icon: <Settings size={20} />, path: "/admin/settings" },
    { name: "Contact", icon: <PhoneCall size={20} />, path: "/admin/contacts" }
  ];

  const [stats, setStats] = useState({
    total_users: 0,
    products: 0,
    active_rentals: 0,
    sales_this_month: "\u20B90",
  });

  useEffect(() => {
    const token = localStorage.getItem("token");
    fetch(`${BASE_URL}/dashboard/stats`, {
      headers: { Authorization: `Bearer ${token}` },
    })
      .then((res) => {
        if (!res.ok) throw new Error("Failed to fetch stats");
        return res.json();
      })
      .then((data) => setStats(data))
      .catch((err) => console.error("Error fetching dashboard stats:", err));
  }, []);

  const dashboardItems = [
    { title: "Total Users", value: stats.total_users, icon: <Users className="h-8 w-8 text-primary" /> },
    { title: "Products", value: stats.products, icon: <Package className="h-8 w-8 text-primary" /> },
    { title: "Active Rentals", value: stats.active_rentals, icon: <Clock className="h-8 w-8 text-primary" /> },
    { title: "Sales This Month", value: stats.sales_this_month, icon: <ShoppingCart className="h-8 w-8 text-primary" /> },
  ];

  const dashboardContent = (
    <>
      <div className="grid grid-cols-1 md:grid-cols-2 lg:grid-cols-4 gap-6 mb-8">
        {dashboardItems.map((stat, index) => (
          <div key={index} className="bg-white rounded-lg shadow p-6 flex items-center">
            <div className="mr-4">{stat.icon}</div>
            <div>
              <h3 className="text-gray-500 text-sm">{stat.title}</h3>
              <p className="text-2xl font-semibold">{stat.value}</p>
            </div>
          </div>
        ))}
      </div>
    </>
  );

  return (
    <div className="flex h-screen bg-gray-100">
      <div className={`${isSidebarOpen ? 'w-64' : 'w-20'} bg-white shadow-md transition-all duration-300 h-screen`}>
        <div className="flex items-center justify-between p-4 border-b">
          <h1 className={`font-bold text-xl text-primary ${!isSidebarOpen && 'hidden'}`}>
            MumbaipcMart Admin
          </h1>
          <button onClick={toggleSidebar} className="p-1 rounded-full hover:bg-gray-100">
            <svg xmlns="http://www.w3.org/2000/svg" width="24" height="24" fill="none" stroke="currentColor" strokeWidth="2" strokeLinecap="round" strokeLinejoin="round">
              {isSidebarOpen ? <path d="M15 18l-6-6 6-6" /> : <path d="M9 18l6-6-6-6" />}
            </svg>
          </button>
        </div>
        <nav className="mt-6">
          <ul>
            {menuItems.map((item, index) => (
              <li key={index}>
                <Link
                  to={item.path}
                  className={`flex ${isSidebarOpen ? "items-center" : "flex-col items-center"} px-4 py-3 text-gray-600 hover:bg-gray-100 hover:text-primary transition-colors ${
                    window.location.pathname === item.path ? "bg-primary/10 text-primary" : ""
                  }`}
                >
                  <span className="mr-3">{item.icon}</span>
                  {isSidebarOpen && <span>{item.name}</span>}
                  {!isSidebarOpen && <span className="text-xs mt-1">{item.name.split(" ")[0]}</span>}
                </Link>
              </li>
            ))}
            <li>
              <button
                onClick={handleLogout}
                className={`flex ${isSidebarOpen ? "items-center" : "flex-col items-center"} w-full px-4 py-3 text-gray-600 hover:bg-gray-100 hover:text-red-500 transition-colors`}
              >
                <span className="mr-3"><LogOut size={20} /></span>
                {isSidebarOpen && <span>Logout</span>}
                {!isSidebarOpen && <span className="text-xs mt-1">Logout</span>}
              </button>
            </li>
          </ul>
        </nav>
      </div>

      <div className="flex-1 overflow-auto">
        <header className="bg-white shadow-sm">
          <div className="flex items-center justify-between px-6 py-4">
            <h1 className="text-2xl font-semibold">
              {window.location.pathname === "/admin"
                ? "Dashboard"
                : menuItems.find(item => item.path === window.location.pathname)?.name || "Dashboard"}
            </h1>
            <div className="flex items-center">
              <span className="text-sm mr-4">Welcome, {user?.name}</span>
              <div className="w-10 h-10 rounded-full bg-blue-600 text-white flex items-center justify-center text-lg font-semibold uppercase">
                {user?.name?.charAt(0)}
              </div>
            </div>
          </div>
        </header>

        <main className="p-6">
          {children || dashboardContent}
        </main>
      </div>
    </div>
  );
};

export default AdminDashboard;<|MERGE_RESOLUTION|>--- conflicted
+++ resolved
@@ -46,11 +46,7 @@
     { name: "Coupon Management", icon: <Percent size={20} />, path: "/admin/coupons" },
     { name: "Sales Transactions", icon: <ShoppingCart size={20} />, path: "/admin/transactions" },
     { name: "Rental Management", icon: <Clock size={20} />, path: "/admin/rentals" },
-<<<<<<< HEAD
-    { name: "Orders", icon: <Package size={20} />, path: "/admin/orders" },
-=======
-    { name: "Build PC", icon: <Cpu size={20} />, path: "/admin/buildpc" },
->>>>>>> c6295f2d
+
     { name: "Reports", icon: <FileText size={20} />, path: "/admin/reports" },
     // { name: "Analytics", icon: <BarChart2 size={20} />, path: "/admin/analytics" },
     { name: "Profile", icon: <User size={20} />, path: "/admin/profile" },
