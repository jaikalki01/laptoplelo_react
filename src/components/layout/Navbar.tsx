--- conflicted
+++ resolved
@@ -85,24 +85,16 @@
               <span className="z-10">Build Your PC</span>
             </Link>
 
-            <Link to="/cart">
-              <Button variant="ghost" size="icon" className="relative">
-                <ShoppingCart className="h-5 w-5" />
-<<<<<<< HEAD
-                {Number(cartCount) > 0 && (
-                  <Badge
-                    className="absolute -top-2 -right-2 h-5 w-5 bg-primary text-white border-2 border-white flex items-center justify-center text-xs font-bold rounded-full"
-                    style={{ minWidth: 20, minHeight: 20, padding: 0 }}
-                  >
-=======
-                {cartCount > 0 && (
-                  <Badge className="absolute -top-1 -right-1 h-9 w-5 bg-primary">
->>>>>>> 0151546b
-                    {cartCount}
-                  </Badge>
-                )}
-              </Button>
-            </Link>
+            <Link to="/cart" className="hidden md:block relative">
+            <Button variant="ghost" size="icon" aria-label="Cart">
+              <ShoppingCart className="h-5 w-5" />
+              {cartCount > 0 && (
+                <Badge className="absolute -right-1 -top-1 h-5 w-5 rounded-full p-0 flex items-center justify-center">
+                  {cartCount}
+                </Badge>
+              )}
+            </Button>
+          </Link>
 
             <Link to="/wishlist">
               <Button variant="ghost" size="icon" className="relative">
